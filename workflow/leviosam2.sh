--- conflicted
+++ resolved
@@ -163,12 +163,8 @@
 set -xp
 
 # Align to the source reference
-<<<<<<< HEAD
-if [ ! -s ${INPUT} ]; then
-=======
 if [[ ${INPUT} == "" ]]; then
     INPUT=${PFX}.bam
->>>>>>> 5c2a714b
     if [[ ${SINGLE_END} == 1 ]]; then
         if [[ ${ALN} == "bowtie2" ]]; then
             ${MT} bowtie2 ${ALN_RG} -p ${THR} -x ${ALN_IDX_SOURCE} \

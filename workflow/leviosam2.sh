# leviosam2.sh
#
# Full levioSAM2 pipeline for a SAM/BAM file
#
# Author: Nae-Chyun Chen
# Dept. of Computer Science, Johns Hopkins University
#
# Distributed under the MIT license
# https://github.com/milkschen/leviosam2
#

# Path to levioSAM2
LEVIOSAM=leviosam2
# Path to GNU time (use along with `MEASURE_TIME`)
TIME=time
# Set to 1 to measure time for each step
MEASURE_TIME=0
# Set to 1 to keep tmp files
KEEP_TMP=0
# Number of threads to use
THR=$(nproc)
# Set to 1 to use single-end mode
SINGLE_END=0

SOURCE_LABEL="source"
TARGET_LABEL="target"
ALN_RG=""
LR_MODE="map-hifi"

# LevioSAM2 parameters
ALLOWED_GAPS=0
MAPQ=" -S mapq:30"
ALN_SCORE=" -S aln_score:-10"
FRAC_CLIPPED=""
ISIZE=""
HDIST=""
DEFER_DEST_BED=""
COMMIT_SOURCE_BED=""
REALN_CONFIG=""

# Default parameters for Bowtie 2
ALN=bowtie2
# `-q 10 -A -10 -H 5 -m 1000 -p 0.95`
# FRAC_CLIPPED="-S clipped_frac:0.95"
# ISIZE="-S isize:1000"

# Default parameters for BWA-MEM
# ALN=bwamem # `-q 30 -A 100 -H 5 -m 1000 -p 0.95`

function usage {
    echo "Run full levioSAM2 pipeline for a SAM/BAM file"
    echo "Usage: $0 [-h] [options] -i <sam/bam> -o <prefix> -C <clft> -f <target.fasta>"
    echo "Author: Nae-Chyun Chen"
    echo ""
    echo "LevioSAM2 is distributed under the MIT license (2022)"
    echo "GitHub: https://github.com/milkschen/leviosam2"
    echo ""
    echo "Inputs:"
    echo "  -i path     Path to the input SAM/BAM file"
    echo "  -o prefix   Prefix of output files"
    echo "  -C path     Path to the levioSAM2 index"
    echo "  -f path     Path to the target FASTA file"
    echo ""
    echo "Options:"
    echo "    -h          Display help message"
    echo "  System & Pipeline:"
    echo "    -L path     Path to the levioSAM2 binary [leviosam2]"
    echo "    -t INT      Number of threads to use [max]"
    echo "    -M          Toggle to measure time using GNU time [off]"
    echo "    -T path     Path to the GNU time binary [time]"
    echo "    -K          Toggle to keep tmp files [off]"
    echo "  LevioSAM2-lift:"
    echo "    -g INT      Number of gaps allowed during leviosam2-lift [0]"
    echo "    -x path     Path to the levioSAM2 re-alignment config YAML []"
    echo "  Commit/Defer/Suppress rules:"
    echo "    -A INT      Alignment score cutoff for the defer rule []"
    echo "    -H INT      Edit distance cutoff for the defer rule []"
    echo "    -q INT      MAPQ cutoff for the defer rule []"
    echo "    -m INT      ISIZE cutoff for the defer rule []"
    echo "    -p FLOAT    Fraction-of-clipped-bases cutoff for the defer rule []"
    echo "    -D path     Path to the force-defer annotation []"
    echo "  Aligner:"
    echo "    -a string   Aligner to use (bowtie2|bwamem|bwamem2|minimap2|winnowmap2) [bowtie2]"
    echo "    -b string   Prefix to the aligner index"
    echo "    -l string   Aligner mode for long read aligner (map-hifi|map-ont) [map-hifi]"
    echo "    -S          Toggle to use single-end mode [off]"
    echo "    -r string   The read group (RG) string []"
    echo "    -R path     Path to the suppress annotation []"
    exit 0
}

while getopts hKMSa:A:b:C:D:f:H:g:i:l:L:m:o:p:q:r:R:t:T:x: flag
do
    case "${flag}" in
        h) usage;;
        K) KEEP_TMP=1;;
        M) MEASURE_TIME=1;;
        S) SINGLE_END=1;;
        a) ALN=${OPTARG};;
        A) ALN_SCORE=" -S aln_score:${OPTARG}";;
        b) ALN_IDX=${OPTARG};;
        C) CLFT=${OPTARG};;
        D) DEFER_DEST_BED=" -D ${OPTARG}";;
        f) REF=${OPTARG};;
        H) HDIST=" -S hdist:${OPTARG}";;
        g) ALLOWED_GAPS=${OPTARG};;
        i) INPUT=${OPTARG};;
        l) LR_MODE=${OPTARG};;
        L) LEVIOSAM=${OPTARG};;
        m) ISIZE=" -S isize:${OPTARG}";;
        o) PFX=${OPTARG};;
        p) FRAC_CLIPPED=" -S clipped_frac:${OPTARG}";;
        q) MAPQ=" -S mapq:${OPTARG}";;
        r) ALN_RG=${OPTARG};;
        R) COMMIT_SOURCE_BED=" -r ${OPTARG}";;
        t) THR=${OPTARG};;
        T) TIME=${OPTARG};;
        x) REALN_CONFIG=" -x ${OPTARG}";;
    esac
done

if [[ ${INPUT} == "" ]]; then
    echo "Input is not set"
    echo ""
    usage
    exit 1
fi
if [[ ${PFX} == "" ]]; then
    echo "Prefix is not set"
    echo ""
    usage
    exit 1
fi
if [[ ${REF} == "" ]]; then
    echo "Targer reference is not set"
    echo ""
    usage
    exit 1
fi

MT=""
if (( ${MEASURE_TIME} > 0 )); then
    MT="${TIME} -v -ao leviosam2.time_log "
fi

if [[ ! ${ALN} =~ ^(bowtie2|bwamem|bwamem2|minimap2|winnowmap2)$ ]]; then
    echo "Invalid ${ALN}. Accepted input: bowtie2, bwamem, bwamem2, minimap2, winnowmap2"
    exit 1
fi

set -xp

# Lifting over using leviosam2
if [ ! -s ${PFX}-committed.bam ]; then
    ${MT} ${LEVIOSAM} lift -C ${CLFT} -a ${INPUT} -t ${THR} -p ${PFX} -O bam \
    ${MAPQ} ${ISIZE} ${ALN_SCORE} ${FRAC_CLIPPED} ${HDIST} \
    -G ${ALLOWED_GAPS} \
    ${REALN_CONFIG} \
    -m -f ${REF} ${DEFER_DEST_BED} ${COMMIT_SOURCE_BED}
fi

if (( ${SINGLE_END} == 1 )); then
    # Convert deferred reads to FASTQ
    if [ ! -s ${PFX}-deferred.fq.gz ]; then
        ${MT} samtools fastq ${PFX}-deferred.bam | \
        ${MT} bgzip > ${PFX}-deferred.fq.gz
    fi

    # Re-align deferred reads
    if [ ! -s ${PFX}-realigned.bam ]; then
        if [[ ${ALN} == "bowtie2" ]]; then
            ${MT} bowtie2 ${ALN_RG} -p ${THR} -x ${ALN_IDX} \
            -U ${PFX}-deferred.fq.gz |\
            ${MT} samtools view -hbo ${PFX}-realigned.bam
        elif [[ ${ALN} == "bwamem" ]]; then
            if [[ ${ALN_RG} != "" ]]; then
                ALN_RG="-R ${ALN_RG}"
            fi
            ${MT} bwa mem -t ${THR} ${ALN_RG} ${ALN_IDX} \
            ${PFX}-deferred.fq.gz |\
            ${MT} samtools view -hbo ${PFX}-realigned.bam
        elif [[ ${ALN} == "bwamem2" ]]; then
            if [[ ${ALN_RG} != "" ]]; then
                ALN_RG="-R ${ALN_RG}"
            fi
            ${MT} bwa-mem2 mem -t ${THR} ${ALN_RG} ${ALN_IDX} \
            ${PFX}-deferred.fq.gz |\
            ${MT} samtools view -hbo ${PFX}-realigned.bam
        elif [[ ${ALN} =~ ^(minimap2|winnowmap2)$ ]]; then
            if [[ ${ALN_RG} != "" ]]; then
                ALN_RG="-R ${ALN_RG}"
            fi
<<<<<<< HEAD
            if [[ ${LR_MODE} =~ ^(map-hifi|map-ont)$ ]]; then
=======
            if [[ ! ${LR_MODE} =~ ^(map-hifi|map-ont)$ ]]; then
>>>>>>> dc42516b
                usage
            fi
            ${MT} ${ALN} -ax ${LR_MODE} --MD -t ${THR} ${ALN_RG} \
            ${REF} ${PFX}-deferred.fq.gz | \
            ${MT} samtools view -hbo ${PFX}-realigned.bam
        else
            usage
        fi
    fi

    # Merge and sort
    if [ ! -s ${PFX}-final.bam ]; then
        ${MT} samtools cat ${PFX}-committed.bam ${PFX}-realigned.bam | \
        ${MT} samtools sort -@ ${THR} -o ${PFX}-final.bam
    fi

    # Clean tmp files
    if (( ${KEEP_TMP} < 1 )); then
        rm ${PFX}-committed.bam ${PFX}-deferred.bam ${PFX}-deferred.fq.gz
    fi
else
    # Collate
    if [ ! -s ${PFX}-paired-deferred-R1.fq.gz ]; then
        ${MT} ${LEVIOSAM} collate \
        -a ${PFX}-committed.bam -b ${PFX}-deferred.bam -p ${PFX}-paired
    fi

    # Re-align deferred reads
    if [ ! -s ${PFX}-paired-realigned.bam ]; then
        if [[ ${ALN} == "bowtie2" ]]; then
            ${MT} bowtie2 ${ALN_RG} -p ${THR} -x ${ALN_IDX} \
            -1 ${PFX}-paired-deferred-R1.fq.gz -2 ${PFX}-paired-deferred-R2.fq.gz | \
            ${MT} samtools view -hb > ${PFX}-paired-realigned.bam
        elif [[ ${ALN} == "bwamem" ]]; then
            if [[ ${ALN_RG} != "" ]]; then
                ALN_RG="-R ${ALN_RG}"
            fi
            ${MT} bwa mem -t ${THR} ${ALN_RG} ${ALN_IDX} \
            ${PFX}-paired-deferred-R1.fq.gz ${PFX}-paired-deferred-R2.fq.gz | \
            ${MT} samtools view -hb > ${PFX}-paired-realigned.bam
        elif [[ ${ALN} == "bwamem2" ]]; then
            if [[ ${ALN_RG} != "" ]]; then
                ALN_RG="-R ${ALN_RG}"
            fi
            ${MT} bwa-mem2 mem -t ${THR} ${ALN_RG} ${ALN_IDX} \
            ${PFX}-paired-deferred-R1.fq.gz ${PFX}-paired-deferred-R2.fq.gz | \
            ${MT} samtools view -hb > ${PFX}-paired-realigned.bam
        else
            echo "We do not support paired-end mode for aligner ${ALN}"
            exit 1
        fi
    fi

    # Reference flow-style merging
    if [ ! -s ${PFX}-paired-deferred-reconciled.bam ]; then
        ${MT} samtools sort -@ ${THR} -n \
            -o ${PFX}-paired-realigned-sorted_n.bam ${PFX}-paired-realigned.bam
        ${MT} samtools sort -@ ${THR} -n \
            -o ${PFX}-paired-deferred-sorted_n.bam ${PFX}-paired-deferred.bam
        ${MT} ${LEVIOSAM} reconcile \
            -s ${SOURCE_LABEL}:${PFX}-paired-deferred-sorted_n.bam \
            -s ${TARGET_LABEL}:${PFX}-paired-realigned-sorted_n.bam \
            -m -o ${PFX}-paired-deferred-reconciled.bam
    fi

    # Merge, sort, and clean
    if [ ! -s ${PFX}-final.bam ]; then
        ${MT} samtools cat ${PFX}-paired-committed.bam ${PFX}-paired-deferred-reconciled.bam | \
        ${MT} samtools sort -@ ${THR} -o ${PFX}-final.bam
    fi

    # Clean tmp files
    if (( ${KEEP_TMP} < 1 )); then
        rm ${PFX}-paired-deferred.bam ${PFX}-paired-deferred-sorted_n.bam
        rm ${PFX}-paired-realigned.bam ${PFX}-paired-realigned-sorted_n.bam
        rm ${PFX}-paired-deferred-reconciled.bam ${PFX}-paired-committed.bam
        rm ${PFX}-paired-deferred-R1.fq.gz ${PFX}-paired-deferred-R2.fq.gz
        rm ${PFX}-committed.bam ${PFX}-deferred.bam
    fi
fi<|MERGE_RESOLUTION|>--- conflicted
+++ resolved
@@ -190,11 +190,7 @@
             if [[ ${ALN_RG} != "" ]]; then
                 ALN_RG="-R ${ALN_RG}"
             fi
-<<<<<<< HEAD
-            if [[ ${LR_MODE} =~ ^(map-hifi|map-ont)$ ]]; then
-=======
             if [[ ! ${LR_MODE} =~ ^(map-hifi|map-ont)$ ]]; then
->>>>>>> dc42516b
                 usage
             fi
             ${MT} ${ALN} -ax ${LR_MODE} --MD -t ${THR} ${ALN_RG} \

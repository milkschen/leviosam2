--- conflicted
+++ resolved
@@ -7,15 +7,6 @@
 OBJS = leviosam.o chain.o
 
 all: $(MAIN)
-<<<<<<< HEAD
-
-%.o: %.cpp $(DEPS)
-	$(CXX) -c -o $@ $< $(LIB) $(CXX_FLAGS)
-
-$(MAIN): $(OBJS)
-	$(CXX) -o $@ $^ $(LIB) $(CXX_FLAGS)
-=======
->>>>>>> d6fb1a92
 
 %.o: %.cpp $(DEPS)
 	$(CXX) -c -o $@ $< $(LIB) $(CXX_FLAGS)

# levioSAM lifts variant-aware alignments to the reference genome

Use a VCF file containing alternative haplotype information to lift SAM/BAM alignments
to the reference sequence


## Supported Features:

- Serialization of VCF file for faster parsing

- Converting SAM/BAM records from haplotype to reference, including:
    - CIGAR string
    - MD:Z and NM:i tag
    - paired read information

- Multithreading support

## Building and installation

The easiest way to install levioSAM is by using [Conda](https://docs.conda.io/en/latest/):

```
conda install -c conda-forge -c bioconda leviosam
```

We support a variety of other methods for getting levioSAM to work, including Docker, CMake and Make. See
[INSTALL.md](INSTALL.md) for more details.

## Usage (command line)

We highly suggest you normalize and left-align your VCF file before using it to lift your alignments:
```
bcftools norm <VCF> > <output VCF>
```

Run this command to lift your alignments:
```
<<<<<<< HEAD
export LD_LIBRARY_PATH=<path/to/lib>:$LD_LIBRARY_PATH
export C_INCLUDE_PATH=<path/to/include>:$C_INCLUDE_PATH
export CPLUS_INCLUDE_PATH=<path/to/include>:$CPLUS_INCLUDE_PATH
make
=======
$ ./levioSAM lift -t <nthreads> -a <sam> -v <vcf> -s <sample_name> -g <haplotype (0 or 1)> -p <output prefix>
>>>>>>> fb68b694
```
To read from stdin, use `-a -` or exclude `-a`.

`<sample_name>` is the name of the individual in your VCF whose genotype you want to use for the lift-over.
if `-s` is not specified, then it will be assumed that all the alternate alleles in all VCF are present in the variant-aware
reference.

The lifted coordinates will be saved in SAM format to `<output prefix>.sam`. If `-p` is not specified then the SAM file
will be output to `stdout`.

You can speed up the lift-over by serializing the lift-over structure beforehand avoid re-parsing the entire VCF. This
is useful if you want to use the same VCF to run the command multiple times.
```
$ ./levioSAM serialize -v <vcf> -s <sample_name> -p <output prefix>
```
The levioSAM file will saved to `<output prefix>.lft`.

You can then pass the serialized structure into lift-over by using the `-l` option instead of the `-v` option:
```
$ ./levioSAM lift -a <sam> -l <lft> -p <output prefix>
```


## Example (Command line)

The `testdata` directory contains some toy data that you can play around with. It also
contains a `.lft` file that will let you lift alignments from the [major-allele reference](https://doi.org/10.1371/journal.pgen.1002280) to GRCh38.

Here's an example using a small set of Bowtie 2 paired-end alignments against the major-allele reference

```
leviosam -a testdata/bt2-paired_end-major.sam -l testdata/wg-maj.lft > out.sam
```

<<<<<<< HEAD
Some common optional usages:

- To read from stdin, use `-a -` or exclude `-a`.
- To use multiple threads, use `-t <threads>`.
- To lift `NM:i` and `MD:z` tags, add `-m`.
- To write output as a BAM file, use `-O bam` (the lifted file will be `<output prefix>.bam`).

=======
We provide instructions of how to use levioSAM in common variant-aware reference pipelines (major-allele reference and personalized reference) in the [levioSAM wiki](https://github.com/alshai/levioSAM/wiki/Alignment-with-variant-aware-reference-genomes).
>>>>>>> fb68b694

## Example (C++)

Use the `LiftMap` class to generate lift-over information between a reference genome and an alternative genotype.

```
#include <cstdio>
#include <tuple>
#include <unordered_map>
#include <htslib/vcf.h>
#include <vector>
#include "levioSAM.hpp"

int main() {
    const char* fname = "data/dna.vcf";
    vcfFile* fp = bcf_open(fname, "r");
    bcf_hdr_t* hdr = bcf_hdr_read(fp);
    std::string sample_name =  ""; // GT=1 will be assumed for all variants if left blank
    std::string haplotype = "0"; // set this to "0" or "1" if sample_name is not blank
    // populate name_map if the contig names in the VCF file do not match that of the genome
    // (e.g.. chr1 vs 1).
    std::vector<std::pair<std::string,std::string>> name_map;
    // populate contig_lengths if the chromsome lengths are not specified in the VCF file.
    std::unordered_map<std::string> contig_lengths;
    lift::LiftMap l(fp, hdr, sample_name, haplotype, name_map, contig_length);
}
```

To query the equivalent reference position for a given haplotype position:

```
    std::vector<std::string> c; // for compatibility with multi-thread
    std::mutex m; // for compatibility with multi-thread
    l.s2_to_s1("contig_name", 8, &c, &m)); // give the contig name and the position on the contig
```

To serialize lift-over information to a file:

```
    std::ofstream o("alt_to_ref.lft");
    l.serialize(o);
    o.close();
```

To load from a serialized file

```
    std::ifstream in("alt_to_ref.lft");
    lift::Lift l2(in);
    in.close();
```

## Publications

<<<<<<< HEAD
## Features Currently Support:

- Serialized lift-over information VCF file w/ FMT/GT field for a specified sample.
- Convert SAM/BAM records from haplotype to reference.
- Multithreading support.
- Recalculate read-pair information.
- Recalculate `MD:z` and `NM:i` tags with `-m` (optionally).

## TODO

- Recalculate MAPQ
- Support chain format
=======
Mun T., Chen N., Langmead B. ["LevioSAM: Fast lift-over of alternate reference alignments"](https://doi.org/10.1101/2021.02.05.429867). [BioRxiv](https://www.biorxiv.org/). 2021
>>>>>>> fb68b694
<|MERGE_RESOLUTION|>--- conflicted
+++ resolved
@@ -35,16 +35,8 @@
 
 Run this command to lift your alignments:
 ```
-<<<<<<< HEAD
-export LD_LIBRARY_PATH=<path/to/lib>:$LD_LIBRARY_PATH
-export C_INCLUDE_PATH=<path/to/include>:$C_INCLUDE_PATH
-export CPLUS_INCLUDE_PATH=<path/to/include>:$CPLUS_INCLUDE_PATH
-make
-=======
 $ ./levioSAM lift -t <nthreads> -a <sam> -v <vcf> -s <sample_name> -g <haplotype (0 or 1)> -p <output prefix>
->>>>>>> fb68b694
 ```
-To read from stdin, use `-a -` or exclude `-a`.
 
 `<sample_name>` is the name of the individual in your VCF whose genotype you want to use for the lift-over.
 if `-s` is not specified, then it will be assumed that all the alternate alleles in all VCF are present in the variant-aware
@@ -53,7 +45,7 @@
 The lifted coordinates will be saved in SAM format to `<output prefix>.sam`. If `-p` is not specified then the SAM file
 will be output to `stdout`.
 
-You can speed up the lift-over by serializing the lift-over structure beforehand avoid re-parsing the entire VCF. This
+You can speed up the lift-over by serializing the lift-over structure beforehand to avoid re-parsing the entire VCF. This
 is useful if you want to use the same VCF to run the command multiple times.
 ```
 $ ./levioSAM serialize -v <vcf> -s <sample_name> -p <output prefix>
@@ -65,11 +57,18 @@
 $ ./levioSAM lift -a <sam> -l <lft> -p <output prefix>
 ```
 
+A list of common options:
+
+- To read from stdin, use `-a -` or exclude `-a`.
+- To use multiple threads, use `-t <threads>`.
+- To lift `NM:i` and `MD:z` tags, add `-m` (this will be slow if your alignments are not sorted).
+- To write output as a BAM file, use `-O bam` (the lifted file will be `<output prefix>.bam`).
 
 ## Example (Command line)
 
 The `testdata` directory contains some toy data that you can play around with. It also
 contains a `.lft` file that will let you lift alignments from the [major-allele reference](https://doi.org/10.1371/journal.pgen.1002280) to GRCh38.
+Though we recommend you build your own `.lft` file from a VCF for analyses.
 
 Here's an example using a small set of Bowtie 2 paired-end alignments against the major-allele reference
 
@@ -77,17 +76,7 @@
 leviosam -a testdata/bt2-paired_end-major.sam -l testdata/wg-maj.lft > out.sam
 ```
 
-<<<<<<< HEAD
-Some common optional usages:
-
-- To read from stdin, use `-a -` or exclude `-a`.
-- To use multiple threads, use `-t <threads>`.
-- To lift `NM:i` and `MD:z` tags, add `-m`.
-- To write output as a BAM file, use `-O bam` (the lifted file will be `<output prefix>.bam`).
-
-=======
 We provide instructions of how to use levioSAM in common variant-aware reference pipelines (major-allele reference and personalized reference) in the [levioSAM wiki](https://github.com/alshai/levioSAM/wiki/Alignment-with-variant-aware-reference-genomes).
->>>>>>> fb68b694
 
 ## Example (C++)
 
@@ -142,19 +131,4 @@
 
 ## Publications
 
-<<<<<<< HEAD
-## Features Currently Support:
-
-- Serialized lift-over information VCF file w/ FMT/GT field for a specified sample.
-- Convert SAM/BAM records from haplotype to reference.
-- Multithreading support.
-- Recalculate read-pair information.
-- Recalculate `MD:z` and `NM:i` tags with `-m` (optionally).
-
-## TODO
-
-- Recalculate MAPQ
-- Support chain format
-=======
-Mun T., Chen N., Langmead B. ["LevioSAM: Fast lift-over of alternate reference alignments"](https://doi.org/10.1101/2021.02.05.429867). [BioRxiv](https://www.biorxiv.org/). 2021
->>>>>>> fb68b694
+Mun T., Chen N., Langmead B. ["LevioSAM: Fast lift-over of alternate reference alignments"](https://doi.org/10.1101/2021.02.05.429867). [BioRxiv](https://www.biorxiv.org/). 2021
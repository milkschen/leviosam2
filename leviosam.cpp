<<<<<<< HEAD
#include <vector>
=======
#include "leviosam.hpp"
#include "chain.hpp"
>>>>>>> 22f062ff
#include <tuple>
#include <map>
#include <cstdio>
<<<<<<< HEAD
#include <thread>
#include <getopt.h>
#include <htslib/vcf.h>
#include <htslib/sam.h>
=======
>>>>>>> 22f062ff
#include <htslib/kstring.h>
#include <htslib/kseq.h>
#include <zlib.h>
#include <stdio.h>
#include "leviosam.hpp"

KSEQ_INIT(gzFile, gzread)
;;

extern "C" {
    int bam_fillmd1(bam1_t *b, const char *ref, int flag, int quiet_mode);
}

struct lift_opts {
    std::string vcf_fname = "";
    std::string chain_fname = "";
    std::string sample = "";
    std::string outpre = "";
    std::string out_format = "sam";
    std::string lift_fname = "";
    std::string sam_fname = "";
    std::string cmd = "";
    std::string haplotype = "0";
    int threads = 1;
    int chunk_size = 256;
    int verbose = 0;
    NameMap name_map;
    LengthMap length_map;
    int md_flag = 0;
    std::string ref_name = "";
};

NameMap parse_name_map(const char* fname) {
    NameMap names;
    FILE* fp = fopen(fname, "r");
    char n1[255];
    char n2[255];
    int x;
    while ((x = fscanf(fp,"%[^\t]\t%[^\n]\n", n1, n2)) != EOF) {
        if (x <= 0) {
            fprintf(stderr, "error encountered reading name map\n");
            exit(1);
        }
        names.push_back(std::make_pair(std::string(n1), std::string(n2)));
    }
    fclose(fp);
    return names;
}

LengthMap parse_length_map(const char* fname) {
    LengthMap lengths;
    FILE* fp = fopen(fname, "r");
    int x;
    char n[255];
    char l[255];
    while ((x = fscanf(fp, "%[^\t]\t%[^\n]\n", n, l)) != EOF) {
        if (x <= 0 || lengths.find(n) != lengths.end()) {
            fprintf(stderr, "error encountered reading length map\n");
            exit(1);
        }
        lengths[n] = std::atoi(l);
    }
    fclose(fp);
    return lengths;
}

void serialize_run(lift_opts args) {
    lift::LiftMap l(lift_from_vcf(args.vcf_fname, args.sample, args.haplotype, args.name_map, args.length_map));
    if (args.outpre == "") {
        fprintf(stderr, "no output prefix specified! Use -p \n");
        print_serialize_help_msg();
        exit(1);
    }
    std::ofstream o(args.outpre + ".lft", std::ios::binary);
    l.serialize(o);
    fprintf(stderr, "levioSAM file saved to %s\n", (args.outpre + ".lft").data());
}

void read_and_lift(
    std::mutex* mutex_fread,
    std::mutex* mutex_fwrite,
    std::mutex* mutex_vec,
    samFile* sam_fp,
    samFile* out_sam_fp,
    bam_hdr_t* hdr,
    int chunk_size,
    lift::LiftMap* l,
    std::vector<std::string>* chroms_not_found,
    std::map<std::string, std::string>* ref_dict,
    int md_flag
){
    std::string ref_name;
    std::string ref;
    std::vector<bam1_t*> aln_vec;
    for (int i = 0; i < chunk_size; i++){
        bam1_t* aln = bam_init1();
        aln_vec.push_back(aln);
    }
    int read = 1;
    while (read >= 0){
        int num_actual_reads = chunk_size;
        {
            // read from SAM, protected by mutex
            std::lock_guard<std::mutex> g(*mutex_fread);
            for (int i = 0; i < chunk_size; i++){
                read = sam_read1(sam_fp, hdr, aln_vec[i]);
                if (read < 0){
                    num_actual_reads = i;
                    break;
                }
            }
        }
        for (int i = 0; i < num_actual_reads; i++){
            bam1_t* aln = aln_vec[i];
            bam1_core_t c = aln->core;
            std::string s1_name, s2_name;
            size_t pos;
            // If a read is mapped, lift its position.
            // If a read is unmapped, but its mate is mapped, lift its mates position.
            // Otherwise leave it unchanged.
            if (!(c.flag & BAM_FUNMAP)) {
                s2_name = hdr->target_name[c.tid];
                s1_name = l->get_other_name(s2_name);
                // chroms_not_found needs to be protected because chroms_not_found is shared
                pos = l->s2_to_s1(s2_name, c.pos, chroms_not_found, mutex_vec);
                // CIGAR
                l->cigar_s2_to_s1(s2_name, aln);
                aln->core.pos = pos;
            } else if ((c.flag & BAM_FPAIRED) && !(c.flag & BAM_FMUNMAP)) {
                s2_name = hdr->target_name[c.mtid];
                s1_name = l->get_other_name(s2_name);
                // chroms_not_found needs to be protected because chroms_not_found is shared
                pos = l->s2_to_s1(s2_name, c.mpos, chroms_not_found, mutex_vec);
                aln->core.pos = pos;
            }
            // Lift mate position.
            if (c.flag & BAM_FPAIRED) {
                // If the mate is unmapped, use the lifted position of the read.
                // If the mate is mapped, lift its position.
                if (c.flag & BAM_FMUNMAP){
                    aln->core.mpos = aln->core.pos;
                } else {
                    std::string ms2_name(hdr->target_name[c.mtid]);
                    std::string ms1_name(l->get_other_name(ms2_name));
                    size_t mpos = l->s2_to_s1(ms2_name, c.mpos, chroms_not_found, mutex_vec);
                    aln->core.mpos = mpos;
                    int isize = (c.isize == 0)? 0 : c.isize + (mpos - c.mpos) - (pos - c.pos);
                    aln->core.isize = isize;
                }
            }
            if (md_flag) {
                // change ref if needed
                if (s1_name != ref_name) {
                    ref = (*ref_dict)[s1_name];
                }
                bam_fillmd1(aln, ref.data(), md_flag, 1);
            }
            else { // strip MD and NM tags if md_flag not set bc the liftover invalidates them
                uint8_t* ptr = NULL;
                if ((ptr = bam_aux_get(aln, "MD")) != NULL) {
                    bam_aux_del(aln, ptr);
                }
                if ((ptr = bam_aux_get(aln, "NM")) != NULL) {
                    bam_aux_del(aln, bam_aux_get(aln, "NM"));
                }
            }
            ref_name = s1_name;
        }
        {
            // write to file, thread corruption protected by lock_guard
            std::lock_guard<std::mutex> g(*mutex_fwrite);
            // std::thread::id this_id = std::this_thread::get_id();
            for (int i = 0; i < num_actual_reads; i++){
                auto flag_write = sam_write1(out_sam_fp, hdr, aln_vec[i]);
                if (flag_write < 0){
                    std::cerr << "[Error] Failed to write record " << bam_get_qname(aln_vec[i]) << "\n";
                    exit(1);
                }
            }
        }
    }
    for (int i = 0; i < chunk_size; i++){
        bam_destroy1(aln_vec[i]);
    }
    aln_vec.clear();
}

std::map<std::string, std::string> load_fasta(std::string ref_name) {
    std::map<std::string, std::string> fmap;
    gzFile fp = gzopen(ref_name.data(), "r");
    kseq_t *seq;
    seq = kseq_init(fp);
    while (kseq_read(seq) >= 0) {
        fmap[std::string(seq->name.s)] = std::string(seq->seq.s);
    }
    kseq_destroy(seq);
    gzclose(fp);
    return fmap;
}

void lift_run(lift_opts args) {
    // if "-l" not specified, then create a levioSAM
    lift::LiftMap l = [&]{
        if (args.lift_fname != "") {
            std::ifstream in(args.lift_fname, std::ios::binary);
            return lift::LiftMap(in);
        } else if (args.vcf_fname != "") {
            return lift::LiftMap(lift_from_vcf(args.vcf_fname, args.sample, args.haplotype, args.name_map, args.length_map));
        } else {
            fprintf(stderr, "not enough parameters specified to build/load lift-over\n");
            print_lift_help_msg();
            exit(1);
        }
    } ();

    fprintf(stderr, "loaded liftmap!\n");

    samFile* sam_fp = (args.sam_fname == "")?
        sam_open("-", "r") : sam_open(args.sam_fname.data(), "r");
    bam_hdr_t* hdr = sam_hdr_read(sam_fp);

    // the "ref" lengths are all stored in the levio structure. How do we loop over it?
    std::vector<std::string> contig_names;
    std::vector<size_t> contig_reflens;
    std::tie(contig_names, contig_reflens) = l.get_s1_lens();

    std::string out_mode = (args.out_format == "sam")? "w" : "wb";
    samFile* out_sam_fp = (args.outpre == "-" || args.outpre == "")?
        sam_open("-", out_mode.data()) :
        sam_open((args.outpre + "." + args.out_format).data(), out_mode.data());

    // Write SAM headers. We update contig lengths if needed.
    sam_hdr_add_pg(hdr, "leviosam", "VN", VERSION, "CL", args.cmd.data(), NULL);
    for (auto i = 0; i < hdr->n_targets; i++) {
        auto contig_itr = std::find(contig_names.begin(), contig_names.end(), hdr->target_name[i]);
        // If a contig is in contig_names, look up the associated length.
        if (contig_itr != contig_names.end()) {
            auto len_str = std::to_string(contig_reflens[contig_itr - contig_names.begin()]);
            if (sam_hdr_update_line(
                    hdr, "SQ",
                    "SN", contig_names[contig_itr - contig_names.begin()].data(),
                    "LN", len_str.data(), NULL) < 0) {
                std::cerr << "[Error] failed when converting contig length for "
                          << hdr->target_name[i] << "\n";
                exit(1);
            }
        }
    }
    auto write_hdr = sam_hdr_write(out_sam_fp, hdr);


    std::map<std::string, std::string> ref_dict;
    if (args.md_flag) {
        // load
        if (args.ref_name == "") {
            std::cerr << "error: -m/--md -f <fasta> to be provided as well\n";
            exit(1);
        }
        ref_dict = load_fasta(args.ref_name);
    }

    // Store chromosomes found in SAM but not in the VCF.
    // We use a vector to avoid printing out the same warning msg multiple times.
    std::vector<std::string> chroms_not_found;
    const int num_threads = args.threads;
    const int chunk_size = args.chunk_size;
    std::vector<std::thread> threads;
    std::mutex mutex_fread, mutex_fwrite, mutex_vec;
    for (int j = 0; j < num_threads; j++){
        threads.push_back(
            std::thread(
                read_and_lift,
                &mutex_fread,
                &mutex_fwrite,
                &mutex_vec,
                sam_fp,
                out_sam_fp,
                hdr,
                chunk_size,
                &l,
                &chroms_not_found,
                &ref_dict,
                args.md_flag
            )
        );
    }
    for (int j = 0; j < num_threads; j++){
        if(threads[j].joinable())
            threads[j].join();
    }
    threads.clear();
    sam_close(out_sam_fp);
}


<<<<<<< HEAD
lift::LiftMap lift_from_vcf(std::string fname,
                            std::string sample,
                            std::string haplotype,
=======
lift::LiftMap lift_from_chain(std::string fname) {
                              //NameMap names, LengthMap lengths) {
    if (fname == "") {
        fprintf(stderr, "chain file name is required!! \n");
        print_serialize_help_msg();
        exit(1);
    }
    chain::ChainFile* cfp = chain::chain_open(fname);
    // chain::bcf_hdr_t* hdr = bcf_hdr_read(fp);
    return lift::LiftMap(cfp);
}


lift::LiftMap lift_from_vcf(std::string fname, 
                            std::string sample, 
                            std::string haplotype, 
>>>>>>> 22f062ff
                            NameMap names, LengthMap lengths) {
    if (fname == "" && sample == "") {
        fprintf(stderr, "vcf file name and sample name are required!! \n");
        print_serialize_help_msg();
        exit(1);
    }
    vcfFile* fp = bcf_open(fname.data(), "r");
    bcf_hdr_t* hdr = bcf_hdr_read(fp);
    return lift::LiftMap(fp, hdr, sample, haplotype, names, lengths);
}


std::string make_cmd(int argc, char** argv) {
    std::string cmd("");
    for (auto i = 0; i < argc; ++i) {
        cmd += std::string(argv[i]) + " ";
    }
    return cmd;
}


void print_serialize_help_msg(){
    fprintf(stderr, "\n");
    fprintf(stderr, "Usage:   leviosam serialize [options]\n");
    fprintf(stderr, "Options:\n");
    fprintf(stderr, "         -v string Build a leviosam index using a VCF file.\n");
    fprintf(stderr, "         -s string The sample used to build leviosam index (-v needs to be set).\n");
    fprintf(stderr, "         -p string The prefix of the output file.\n");
    fprintf(stderr, "         -O format Output file format, can be sam or bam. [sam]\n");
    fprintf(stderr, "         -g 0/1    The haplotype used to index leviosam. [0] \n");
    fprintf(stderr, "         -n string Path to a name map file.\n");
    fprintf(stderr, "                   This can be used to map '1' to 'chr1', or vice versa.\n");
    fprintf(stderr, "         -k string Path to a length map file.\n");
    fprintf(stderr, "\n");
}

void print_lift_help_msg(){
    fprintf(stderr, "\n");
    fprintf(stderr, "Usage:   leviosam lift [options]\n");
    fprintf(stderr, "Options:\n");
    fprintf(stderr, "         -a string Path to the SAM/BAM file to be lifted. \n");
    fprintf(stderr, "                   Leave empty or set to \"-\" to read from stdin.\n");
    fprintf(stderr, "         -l string Path to a leviosam index.\n");
    fprintf(stderr, "         -v string If -l is not specified, can build indexes using a VCF file.\n");
    fprintf(stderr, "         -t INT    Number of threads used. [1] \n");
    fprintf(stderr, "         -T INT    Chunk size for each thread. [256] \n");
    fprintf(stderr, "                   Each thread queries <-T> reads, lifts, and writes.\n");
    fprintf(stderr, "                   Setting a higher <-T> uses slightly more memory but might benefit thread scaling.\n");
    fprintf(stderr, "         -m        add MD and NM to output alignment records (requires -f option)\n");
    fprintf(stderr, "         -f string Fasta reference that corresponds to input SAM/BAM (for use w/ -m option)\n");
    fprintf(stderr, "         The options for serialize can also be used here, if -v is set.\n");
    fprintf(stderr, "\n");
}

void print_main_help_msg(){
    fprintf(stderr, "\n");
    fprintf(stderr, "Program: leviosam (lift over SAM/BAM based on VCF)\n");
    fprintf(stderr, "Version: %s\n", VERSION);
    fprintf(stderr, "Usage:   leviosam <command> [options]\n\n");
    fprintf(stderr, "Commands:serialize   Build a leviosam index.\n");
    fprintf(stderr, "         lift        Lift alignments.\n");
    fprintf(stderr, "Options: -h          Print detailed usage.\n");
    fprintf(stderr, "\n");
}

int main(int argc, char** argv) {
    int c;
    lift_opts args;
    args.cmd = make_cmd(argc,argv);
    static struct option long_options[] {
        {"vcf", required_argument, 0, 'v'},
        {"chain", required_argument, 0, 'c'},
        {"sample", required_argument, 0, 's'},
        {"prefix", required_argument, 0, 'p'},
        {"leviosam", required_argument, 0, 'l'},
        {"sam", required_argument, 0, 'a'},
        {"out_format", required_argument, 0, 'O'},
        {"haplotype", required_argument, 0, 'g'},
        {"threads", required_argument, 0, 't'},
        {"chunk_size", required_argument, 0, 'T'},
        {"md", required_argument, 0, 'm'},
        {"nm", required_argument, 0, 'x'},
        {"verbose", no_argument, &args.verbose, 1},
    };
    int long_index = 0;
<<<<<<< HEAD
    while((c = getopt_long(argc, argv, "hv:s:p:l:a:O:g:n:k:t:T:mf:", long_options, &long_index)) != -1) {
=======
    while((c = getopt_long(argc, argv, "hv:c:s:p:l:a:O:g:n:k:t:T:", long_options, &long_index)) != -1) {
>>>>>>> 22f062ff
        switch (c) {
            case 'v':
                args.vcf_fname = optarg;
                break;
            case 'c':
                args.chain_fname = optarg;
                break;
            case 's':
                args.sample = optarg;
                break;
            case 'p':
                args.outpre = optarg;
                break;
            case 'l':
                args.lift_fname = optarg;
                break;
            case 'a':
                args.sam_fname = optarg;
                break;
            case 'O':
                args.out_format = optarg;
                break;
            case 'g':
                args.haplotype = optarg;
                break;
            case 'n':
                args.name_map = parse_name_map(optarg);
                break;
            case 'k':
                args.length_map = parse_length_map(optarg);
                break;
            case 't':
                args.threads = atoi(optarg);
                break;
            case 'T':
                args.chunk_size = atoi(optarg);
                break;
            case 'm':
                args.md_flag |= 8;
                args.md_flag |= 16;
                break;
            case 'f':
                args.ref_name = std::string(optarg);
                break;
            case 'h':
                print_serialize_help_msg();
                print_lift_help_msg();
                exit(1);
            default:
                fprintf(stderr, "ignoring option %c\n", c);
                exit(1);
        }
    }

    if (argc - optind < 1) {
        fprintf(stderr, "no argument provided\n");
        print_main_help_msg();
        exit(1);
    }
    if (args.haplotype != "0" && args.haplotype != "1"){
        fprintf(stderr, "invalid haplotype %s\n", args.haplotype.c_str());
        exit(1);
    }

    if (args.out_format != "sam" && args.out_format != "bam") {
        fprintf(stderr, "Not supported extension format %s\n", args.out_format.c_str());
        exit(1);
    }

    lift_from_chain(args.chain_fname);
    exit(1);

    if (!strcmp(argv[optind], "lift")) {
        lift_run(args);
    } else if (!strcmp(argv[optind], "serialize")) {
        serialize_run(args);
    }
    return 0;
}

// chain::ChainFile* chain_open(std::string fname) {
//     // ChainFile file(fname);
//     chain::ChainFile *file = new chain::ChainFile(fname);
    
//     // TODO
//     std::cerr << "TEST_RANK\n";
//     std::cerr << file->get_start_rank("chrY", 6436563) << "\n";
//     std::cerr << file->get_start_rank("chrY", 9741965) << "\n";
//     std::cerr << "TEST_RANK_END\n";

//     return file;
// }<|MERGE_RESOLUTION|>--- conflicted
+++ resolved
@@ -1,24 +1,17 @@
-<<<<<<< HEAD
+#include <cstdio>
+#include <map>
+#include <stdio.h>
+#include <thread>
+#include <tuple>
 #include <vector>
-=======
+#include <zlib.h>
+#include <getopt.h>
+#include <htslib/kseq.h>
+#include <htslib/kstring.h>
+#include <htslib/sam.h>
+#include <htslib/vcf.h>
 #include "leviosam.hpp"
 #include "chain.hpp"
->>>>>>> 22f062ff
-#include <tuple>
-#include <map>
-#include <cstdio>
-<<<<<<< HEAD
-#include <thread>
-#include <getopt.h>
-#include <htslib/vcf.h>
-#include <htslib/sam.h>
-=======
->>>>>>> 22f062ff
-#include <htslib/kstring.h>
-#include <htslib/kseq.h>
-#include <zlib.h>
-#include <stdio.h>
-#include "leviosam.hpp"
 
 KSEQ_INIT(gzFile, gzread)
 ;;
@@ -309,13 +302,7 @@
 }
 
 
-<<<<<<< HEAD
-lift::LiftMap lift_from_vcf(std::string fname,
-                            std::string sample,
-                            std::string haplotype,
-=======
 lift::LiftMap lift_from_chain(std::string fname) {
-                              //NameMap names, LengthMap lengths) {
     if (fname == "") {
         fprintf(stderr, "chain file name is required!! \n");
         print_serialize_help_msg();
@@ -330,7 +317,6 @@
 lift::LiftMap lift_from_vcf(std::string fname, 
                             std::string sample, 
                             std::string haplotype, 
->>>>>>> 22f062ff
                             NameMap names, LengthMap lengths) {
     if (fname == "" && sample == "") {
         fprintf(stderr, "vcf file name and sample name are required!! \n");
@@ -416,11 +402,7 @@
         {"verbose", no_argument, &args.verbose, 1},
     };
     int long_index = 0;
-<<<<<<< HEAD
-    while((c = getopt_long(argc, argv, "hv:s:p:l:a:O:g:n:k:t:T:mf:", long_options, &long_index)) != -1) {
-=======
-    while((c = getopt_long(argc, argv, "hv:c:s:p:l:a:O:g:n:k:t:T:", long_options, &long_index)) != -1) {
->>>>>>> 22f062ff
+    while((c = getopt_long(argc, argv, "hv:c:s:p:l:a:O:g:n:k:t:T:mf", long_options, &long_index)) != -1) {
         switch (c) {
             case 'v':
                 args.vcf_fname = optarg;

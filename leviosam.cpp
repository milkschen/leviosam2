--- conflicted
+++ resolved
@@ -1,4 +1,3 @@
-<<<<<<< HEAD
 #include <cstdio>
 #include <map>
 #include <stdio.h>
@@ -8,14 +7,6 @@
 #include <zlib.h>
 #include <getopt.h>
 #include <htslib/kseq.h>
-=======
-#include "leviosam.hpp"
-#include "chain.hpp"
-#include <tuple>
-#include <unordered_map>
-#include <getopt.h>
-#include <cstdio>
->>>>>>> d6fb1a92
 #include <htslib/kstring.h>
 #include <htslib/sam.h>
 #include <htslib/vcf.h>
@@ -312,10 +303,6 @@
 
 
 lift::LiftMap lift_from_chain(std::string fname) {
-<<<<<<< HEAD
-=======
-                              //NameMap names, LengthMap lengths) {
->>>>>>> d6fb1a92
     if (fname == "") {
         fprintf(stderr, "chain file name is required!! \n");
         print_serialize_help_msg();
@@ -415,11 +402,7 @@
         {"verbose", no_argument, &args.verbose, 1},
     };
     int long_index = 0;
-<<<<<<< HEAD
     while((c = getopt_long(argc, argv, "hv:c:s:p:l:a:O:g:n:k:t:T:mf", long_options, &long_index)) != -1) {
-=======
-    while((c = getopt_long(argc, argv, "hv:c:s:p:l:a:O:g:n:k:t:T:", long_options, &long_index)) != -1) {
->>>>>>> d6fb1a92
         switch (c) {
             case 'v':
                 args.vcf_fname = optarg;
@@ -489,13 +472,8 @@
         exit(1);
     }
 
-<<<<<<< HEAD
-    lift_from_chain(args.chain_fname);
-    exit(1);
-=======
     // lift_from_chain(args.chain_fname);
     // exit(1);
->>>>>>> d6fb1a92
 
     if (!strcmp(argv[optind], "lift")) {
         lift_run(args);

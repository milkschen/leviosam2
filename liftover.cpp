#include "liftover.hpp"
#include <vector>
#include <tuple>
#include <unordered_map>
#include <getopt.h>
#include <cstdio>
#include <htslib/vcf.h>
#include <htslib/sam.h>
#include <htslib/kstring.h>

using NameMap = std::vector<std::pair<std::string,std::string>>;
using LengthMap = std::unordered_map<std::string,size_t>;

struct lift_opts {
    std::string vcf_fname = "";
    std::string sample = "";
    std::string outpre = "";
    std::string lift_fname = "";
    std::string sam_fname = "";
    std::string cmd = "";
    std::string haplotype = "0";
    int verbose = 0;
    NameMap name_map;
    LengthMap length_map;
};

NameMap parse_name_map(const char* fname) {
    NameMap names;
    FILE* fp = fopen(fname, "r");
    char n1[255];
    char n2[255];
    int x;
    while ((x = fscanf(fp,"%[^\t]\t%[^\n]\n", n1, n2)) != EOF) {
        if (x <= 0) {
            fprintf(stderr, "error encountered reading name map\n");
            exit(1);
        }
        names.push_back(std::make_pair(std::string(n1), std::string(n2)));
    }
    fclose(fp);
    return names;
}

LengthMap parse_length_map(const char* fname) {
    LengthMap lengths;
    FILE* fp = fopen(fname, "r");
    int x;
    char n[255];
    char l[255];
    while ((x = fscanf(fp, "%[^\t]\t%[^\n]\n", n, l)) != EOF) {
        if (x <= 0 || lengths.find(n) != lengths.end()) {
            fprintf(stderr, "error encountered reading length map\n");
            exit(1);
        }
        lengths[n] = std::atoi(l);
    }
    fclose(fp);
    return lengths;
}

lift::LiftMap lift_from_vcf(std::string fname, 
                            std::string sample, 
                            std::string haplotype, 
                            NameMap names, LengthMap lengths);

void serialize_run(lift_opts args) {
    lift::LiftMap l(lift_from_vcf(args.vcf_fname, args.sample, args.haplotype, args.name_map, args.length_map));
    if (args.outpre == "") {
        fprintf(stderr, "no output prefix specified! Use -p \n");
        exit(1);
    }
    std::ofstream o(args.outpre + ".lft", std::ios::binary);
    l.serialize(o);
    fprintf(stderr, "liftover file saved to %s\n", (args.outpre + ".lft").data());
}


char* get_PG(bam_hdr_t* hdr) {
    char* hdr_txt = (char*) malloc(sizeof(char) * hdr->l_text + 1);
    char* buf = (char*) malloc(sizeof(char) * hdr->l_text);
    buf[0] = '\0';
    std::strcpy(hdr_txt, hdr->text);
    char* token = std::strtok(hdr_txt, "@");
    while (token != NULL) {
        if (token[0] == 'P' && token[1] == 'G') {
            strcat(buf, "@");
            strcat(buf, token);
        }
        token = std::strtok(NULL, "@");
    }
    free(hdr_txt);
    return buf;
}

/* just gets AS for now till I get around to iterating through all the tags 
 */
std::string tag_to_string(const bam1_t* rec) {
    std::string tag_string("");
    uint8_t* aux = bam_aux_get(rec, "AS");
    if (aux != NULL) {
        tag_string += "AS:i:";
        tag_string += std::to_string(bam_aux2i(aux));
    }
    return tag_string;
}

void lift_run(lift_opts args) {
    // if "-l" not specified, then create a liftover
    lift::LiftMap l = [&]{
        if (args.lift_fname != "") {
            std::ifstream in(args.lift_fname, std::ios::binary);
            return lift::LiftMap(in);
        } else if (args.vcf_fname != "") {
            return lift::LiftMap(lift_from_vcf(args.vcf_fname, args.sample, args.haplotype, args.name_map, args.length_map));
        } else {
            fprintf(stderr, "not enough parameters specified to build/load lift-over\n");
            exit(1);
        }
    } ();

    fprintf(stderr, "loaded liftmap!\n");

    // read sam file here
    if (args.sam_fname == "") {
        fprintf(stderr, "no sam file specified! Use -a option\n");
        exit(1);
    }
    samFile* sam_fp = sam_open(args.sam_fname.data(), "r");
    bam_hdr_t* hdr = sam_hdr_read(sam_fp);
    bam1_t* aln = bam_init1();

    // the "ref" lengths are all stored in the liftover structure. How do we loop over it?
    std::vector<std::string> contig_names;
    std::vector<size_t> contig_reflens;
    std::tie(contig_names, contig_reflens) = l.get_s1_lens();
    // for now we'll just write out the samfile raw
    FILE* out_sam_fp;
    if (args.outpre == "") 
        out_sam_fp = stdout;
    else 
        out_sam_fp = fopen((args.outpre + ".sam").data(), "w");
    fprintf(out_sam_fp, "@HD\tVN:1.6\tSO:unknown\n");
    for (auto i = 0; i < contig_names.size(); ++i) {
        fprintf(out_sam_fp, "@SQ\tSN:%s\tLN:%ld\n", contig_names[i].data(), contig_reflens[i]);
    }
    /* This is only supported in the latest dev release of htslib as of July 22. 
     * add back in at next htslib release
    kstring_t s = KS_INITIALIZE;
    sam_hdr_find_line_id(hdr, "PG", NULL, NULL, &s);
    fprintf(out_sam_fp, "%s\n", s.s);
    ks_free(&s);
    */
    char* prev_pg = get_PG(hdr);
    fprintf(out_sam_fp, "%s", prev_pg);
    free(prev_pg);
    fprintf(out_sam_fp, "@PG\tID:liftover\tPN:liftover\tCL:\"%s\"\n", args.cmd.data());
    while (sam_read1(sam_fp, hdr, aln) >= 0) {
        bam1_core_t c = aln->core;
        fprintf(out_sam_fp, "%s\t", bam_get_qname(aln));
        fprintf(out_sam_fp, "%d\t", c.flag);
        if (c.flag & 4) { // unmapped here
            fprintf(out_sam_fp, "*\t"); // RNAME (String)
            fprintf(out_sam_fp, "0\t"); // POS (Int)
            fprintf(out_sam_fp, "255\t"); // set MAPQ to unknown (255)
            fprintf(out_sam_fp, "*\t");
            fprintf(out_sam_fp, "*\t"); // RNEXT
            fprintf(out_sam_fp, "0\t"); // PNEXT
            fprintf(out_sam_fp, "0\t"); // TLEN (can probably copy?)
        } else {
            std::string s2_name(hdr->target_name[c.tid]);
            std::string s1_name(l.get_other_name(s2_name));
            fprintf(out_sam_fp, "%s\t", s1_name.data()); // REF NAME
            /**** LIFTOVER STEP ****/
<<<<<<< HEAD
            fprintf(out_sam_fp, "%ld\t", l.s2_to_s1(s2_name, c.pos) + 1);  // POS
            /****               ****/
            fprintf(out_sam_fp, "%d\t", c.qual); // USE ORIGINAL QUAL
            fprintf(out_sam_fp, "%s\t", l.cigar_s2_to_s1(s2_name, aln).data()); // CIGAR
=======
            fprintf(out_sam_fp, "%ld\t", l.s2_to_s1(ref_name, c.pos) + 1);  // POS
            fprintf(out_sam_fp, "%d\t", c.qual);
            fprintf(out_sam_fp, "%s\t", l.cigar_s2_to_s1(ref_name, aln).data()); // CIGAR
>>>>>>> 87e658d0
            fprintf(out_sam_fp, "*\t"); // RNEXT
            fprintf(out_sam_fp, "0\t"); // PNEXT
            fprintf(out_sam_fp, "0\t"); // TLEN (can probably copy?)
        }
        // get query sequence
        std::string query_seq("");
        uint8_t* seq = bam_get_seq(aln);
        for (auto i = 0; i < c.l_qseq; ++i) {
            query_seq += seq_nt16_str[bam_seqi(seq, i)];
        }
        fprintf(out_sam_fp, "%s\t", query_seq.data());
        // get quality
        std::string qual_seq("");
        uint8_t* qual = bam_get_qual(aln);
        if (qual[0] == 255) qual_seq = "*";
        else {
            for (auto i = 0; i < c.l_qseq; ++i) {
                qual_seq += (char) (qual[i] + 33);
            }
        }
        fprintf(out_sam_fp, "%s\t", qual_seq.data());
        // TODO reconcile any tags that also need to be added.
        fprintf(out_sam_fp, "%s", tag_to_string(aln).data());
        fprintf(out_sam_fp, "\n");
    }
    fclose(out_sam_fp);
}


lift::LiftMap lift_from_vcf(std::string fname, 
                            std::string sample, 
                            std::string haplotype, 
                            NameMap names, LengthMap lengths) {
    if (fname == "" && sample == "") {
        fprintf(stderr, "vcf file name and sample name are required!! \n");
        exit(1);
    }
    vcfFile* fp = bcf_open(fname.data(), "r");
    bcf_hdr_t* hdr = bcf_hdr_read(fp);
    return lift::LiftMap(fp, hdr, sample, haplotype, names, lengths);
}


std::string make_cmd(int argc, char** argv) {
    std::string cmd("");
    for (auto i = 0; i < argc; ++i) {
        cmd += std::string(argv[i]) + " ";
    }
    return cmd;
}


int main(int argc, char** argv) {
    int c;
    lift_opts args;
    args.cmd = make_cmd(argc,argv);
    static struct option long_options[] {
        {"vcf", required_argument, 0, 'v'},
        {"sample", required_argument, 0, 's'},
        {"prefix", required_argument, 0, 'p'},
        {"liftover", required_argument, 0, 'l'},
        {"sam", required_argument, 0, 'a'},
        {"haplotype", required_argument, 0, 'g'},
        {"verbose", no_argument, &args.verbose, 1},
    };
    int long_index = 0;
    while((c = getopt_long(argc, argv, "v:s:p:l:a:g:n:k:", long_options, &long_index)) != -1) {
        switch (c) {
            case 'v':
                args.vcf_fname = optarg;
                break;
            case 's':
                args.sample = optarg;
                break;
            case 'p':
                args.outpre = optarg;
                break;
            case 'l':
                args.lift_fname = optarg;
                break;
            case 'a':
                args.sam_fname = optarg;
                break;
            case 'g':
                args.haplotype = optarg;
                break;
            case 'n':
                args.name_map = parse_name_map(optarg);
                break;
            case 'k':
                args.length_map = parse_length_map(optarg);
                break;
            default:
                fprintf(stderr, "ignoring option %c\n", c);
                exit(1);
        }
    }

    if (argc - optind < 1) {
        fprintf(stderr, "no argument provided\n");
        exit(1);
    }
    if (args.haplotype != "0" && args.haplotype != "1"){
        fprintf(stderr, "invalid haplotype %s\n", args.haplotype);
        exit(1);
    }
    if (!strcmp(argv[optind], "lift")) {
        lift_run(args);
    } else if (!strcmp(argv[optind], "serialize")) {
        serialize_run(args);
    }
    return 0;
}<|MERGE_RESOLUTION|>--- conflicted
+++ resolved
@@ -171,16 +171,10 @@
             std::string s1_name(l.get_other_name(s2_name));
             fprintf(out_sam_fp, "%s\t", s1_name.data()); // REF NAME
             /**** LIFTOVER STEP ****/
-<<<<<<< HEAD
             fprintf(out_sam_fp, "%ld\t", l.s2_to_s1(s2_name, c.pos) + 1);  // POS
-            /****               ****/
-            fprintf(out_sam_fp, "%d\t", c.qual); // USE ORIGINAL QUAL
+            /*** ***/
+            fprintf(out_sam_fp, "%d\t", c.qual);
             fprintf(out_sam_fp, "%s\t", l.cigar_s2_to_s1(s2_name, aln).data()); // CIGAR
-=======
-            fprintf(out_sam_fp, "%ld\t", l.s2_to_s1(ref_name, c.pos) + 1);  // POS
-            fprintf(out_sam_fp, "%d\t", c.qual);
-            fprintf(out_sam_fp, "%s\t", l.cigar_s2_to_s1(ref_name, aln).data()); // CIGAR
->>>>>>> 87e658d0
             fprintf(out_sam_fp, "*\t"); // RNEXT
             fprintf(out_sam_fp, "0\t"); // PNEXT
             fprintf(out_sam_fp, "0\t"); // TLEN (can probably copy?)
